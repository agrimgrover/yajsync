/*
 * Processing of incoming file information from peer
 * Generator and sending of file lists and file data to peer Receiver
 *
 * Copyright (C) 1996-2011 by Andrew Tridgell, Wayne Davison, and others
 * Copyright (C) 2013, 2014 Per Lundqvist
 *
 * This program is free software: you can redistribute it and/or modify
 * it under the terms of the GNU General Public License as published by
 * the Free Software Foundation, either version 3 of the License, or
 * (at your option) any later version.
 *
 * This program is distributed in the hope that it will be useful,
 * but WITHOUT ANY WARRANTY; without even the implied warranty of
 * MERCHANTABILITY or FITNESS FOR A PARTICULAR PURPOSE.  See the
 * GNU General Public License for more details.
 *
 * You should have received a copy of the GNU General Public License
 * along with this program.  If not, see <http://www.gnu.org/licenses/>.
 */
package com.github.perlundq.yajsync.session;

import java.io.IOException;
import java.nio.ByteBuffer;
import java.nio.ByteOrder;
import java.nio.channels.ReadableByteChannel;
import java.nio.channels.WritableByteChannel;
import java.nio.charset.Charset;
import java.nio.file.DirectoryStream;
import java.nio.file.Files;
import java.nio.file.Path;
import java.security.MessageDigest;
import java.util.ArrayList;
import java.util.Arrays;
import java.util.HashSet;
import java.util.LinkedHashSet;
import java.util.List;
import java.util.Set;
import java.util.logging.Level;
import java.util.logging.Logger;

import com.github.perlundq.yajsync.channels.AutoFlushableRsyncDuplexChannel;
import com.github.perlundq.yajsync.channels.ChannelEOFException;
import com.github.perlundq.yajsync.channels.ChannelException;
import com.github.perlundq.yajsync.channels.Message;
import com.github.perlundq.yajsync.channels.MessageCode;
import com.github.perlundq.yajsync.channels.MessageHandler;
import com.github.perlundq.yajsync.channels.RsyncInChannel;
import com.github.perlundq.yajsync.channels.RsyncOutChannel;
import com.github.perlundq.yajsync.filelist.FileInfo;
import com.github.perlundq.yajsync.filelist.Filelist;
import com.github.perlundq.yajsync.filelist.FilterRuleList;
import com.github.perlundq.yajsync.filelist.Group;
import com.github.perlundq.yajsync.filelist.RsyncFileAttributes;
import com.github.perlundq.yajsync.filelist.User;
import com.github.perlundq.yajsync.io.CustomFileSystem;
import com.github.perlundq.yajsync.io.FileView;
import com.github.perlundq.yajsync.io.FileViewNotFound;
import com.github.perlundq.yajsync.io.FileViewOpenFailed;
import com.github.perlundq.yajsync.io.FileViewReadError;
import com.github.perlundq.yajsync.text.Text;
import com.github.perlundq.yajsync.text.TextConversionException;
import com.github.perlundq.yajsync.text.TextDecoder;
import com.github.perlundq.yajsync.text.TextEncoder;
import com.github.perlundq.yajsync.ui.FilterRuleConfiguration;
import com.github.perlundq.yajsync.util.ArgumentParsingError;
import com.github.perlundq.yajsync.util.MD5;
import com.github.perlundq.yajsync.util.PathOps;
import com.github.perlundq.yajsync.util.Rolling;
import com.github.perlundq.yajsync.util.RuntimeInterruptException;
import com.github.perlundq.yajsync.util.StatusResult;

public class Sender implements RsyncTask,MessageHandler
{
    private static final Logger _log =
        Logger.getLogger(Sender.class.getName());

    private static final int INPUT_CHANNEL_BUF_SIZE = 8 * 1024;
    private static final int OUTPUT_CHANNEL_BUF_SIZE = 8 * 1024;
    private static final int PARTIAL_FILE_LIST_SIZE = 500;
    private static final int CHUNK_SIZE = 8 * 1024;
    private final byte[] _checksumSeed;
    private final FileInfoCache _fileInfoCache = new FileInfoCache();
    private final AutoFlushableRsyncDuplexChannel _duplexChannel;
    private final Iterable<Path> _sourceFiles;
    private final TextDecoder _characterDecoder;
    private final TextEncoder _characterEncoder;
    private final Set<User> _transferredUserNames = new LinkedHashSet<>();
    private final Set<Group> _transferredGroupNames = new LinkedHashSet<>();
    private boolean _isReceiveFilterRules;
    private boolean _isSendStatistics;
    private boolean _isExitEarlyIfEmptyList;
    private boolean _isRecursive;
    private boolean _isPreserveUser;
    private boolean _isPreserveGroup;
    private boolean _isNumericIds;
    private boolean _isSafeFileList = true;
    private boolean _isDelete;
    private boolean _isDeleteExcluded;
    private FilterRuleConfiguration _filterRuleConfiguration;
    private int _nextSegmentIndex;
    private final Statistics _stats = new Statistics();
    private boolean _isInterruptible = true;
    private boolean _isExitAfterEOF = false;
    private boolean _isTransferDirs = false;
    private int _ioError;

    public Sender(ReadableByteChannel in,
                  WritableByteChannel out,
                  Iterable<Path> sourceFiles,
                  Charset charset,
                  byte[] checksumSeed)
    {
        _duplexChannel = new AutoFlushableRsyncDuplexChannel(
                             new RsyncInChannel(in,
                                                this,
                                                INPUT_CHANNEL_BUF_SIZE),
                             new RsyncOutChannel(out,
                                                 OUTPUT_CHANNEL_BUF_SIZE));
        _sourceFiles = sourceFiles;
        _characterEncoder = TextEncoder.newStrict(charset);
        _characterDecoder = TextDecoder.newStrict(charset);
        _checksumSeed = checksumSeed;
    }

    public static Sender newServerInstance(ReadableByteChannel in,
                                           WritableByteChannel out,
                                           Iterable<Path> sourceFiles,
                                           Charset charset,
                                           byte[] checksumSeed)
    {
        return new Sender(in, out, sourceFiles, charset, checksumSeed).
            setIsReceiveFilterRules(true).
            setIsSendStatistics(true).
            setIsExitEarlyIfEmptyList(true).
            setIsExitAfterEOF(false);
    }

    public static Sender newClientInstance(ReadableByteChannel in,
                                           WritableByteChannel out,
                                           Iterable<Path> sourceFiles,
                                           Charset charset,
                                           byte[] checksumSeed)
    {
        return new Sender(in, out, sourceFiles, charset, checksumSeed).
            setIsReceiveFilterRules(false).
            setIsSendStatistics(false).
            setIsExitEarlyIfEmptyList(false).
            setIsExitAfterEOF(true);
    }

    public Sender setIsRecursive(boolean isRecursive)
    {
        _isRecursive = isRecursive;
        return this;
    }

    public Sender setIsPreserveUser(boolean isPreserveUser)
    {
        _isPreserveUser = isPreserveUser;
        return this;
    }

    public Sender setIsPreserveGroup(boolean isPreserveGroup)
    {
        _isPreserveGroup = isPreserveGroup;
        return this;
    }

    public Sender setIsNumericIds(boolean isNumericIds)
    {
        _isNumericIds = isNumericIds;
        return this;
    }

    public Sender setIsDelete(boolean _isDelete) {
		this._isDelete = _isDelete;
		return this;
	}

	public Sender setIsDeleteExcluded(boolean _isDeleteExcluded) {
		this._isDeleteExcluded = _isDeleteExcluded;
		return this;
	}

	public Sender setFilterRuleConfiguration(FilterRuleConfiguration filterRuleConfiguration) {
    	_filterRuleConfiguration = filterRuleConfiguration;
    	return this;
    }

    public Sender setIsExitAfterEOF(boolean isExitAfterEOF)
    {
        _isExitAfterEOF = isExitAfterEOF;
        return this;
    }

    public Sender setIsInterruptible(boolean isInterruptible)
    {
        _isInterruptible = isInterruptible;
        return this;
    }

    public Sender setIsReceiveFilterRules(boolean isReceiveFilterRules)
    {
        _isReceiveFilterRules = isReceiveFilterRules;
        return this;
    }

    public Sender setIsSendStatistics(boolean isSendStatistics)
    {
        _isSendStatistics = isSendStatistics;
        return this;
    }

    public Sender setIsExitEarlyIfEmptyList(boolean isExitEarlyIfEmptyList)
    {
        _isExitEarlyIfEmptyList = isExitEarlyIfEmptyList;
        return this;
    }

    public Sender setIsSafeFileList(boolean isSafeFileList)
    {
        _isSafeFileList = isSafeFileList;
        return this;
    }

    public Sender setIsTransferDirs(boolean isTransferDirs)
    {
        _isTransferDirs = isTransferDirs;
        return this;
    }

    @Override
    public boolean isInterruptible()
    {
        return _isInterruptible;
    }


    @Override
    public void closeChannel() throws ChannelException
    {
        _duplexChannel.close();
    }

    @Override
    public Boolean call() throws ChannelException, InterruptedException
    {
        Filelist fileList = new Filelist(_isRecursive);
        FilterRuleConfiguration filterRuleConfiguration;
        try {
            if (_log.isLoggable(Level.FINE)) {
                _log.fine("Sender.transfer:");
            }
            if (_isReceiveFilterRules) {
            	// read remote filter rules if server
            	try {
<<<<<<< HEAD
					filterRuleConfiguration = new FilterRuleConfiguration(receiveFilterRules());
=======
            		filterRuleConfiguration = new FilterRuleConfiguration(receiveFilterRules());
>>>>>>> 766f9035
				} catch (ArgumentParsingError e) {
					throw new RsyncProtocolException(e);
				}
            } else {
            	// read local filter rules if client
            	filterRuleConfiguration = _filterRuleConfiguration;
            	sendFilterRules();
            }

            long t1 = System.currentTimeMillis();

            StatusResult<Set<FileInfo>> expandResult = initialExpand(_sourceFiles, filterRuleConfiguration);
            boolean isInitialListOK = expandResult.isOK();
            Filelist.SegmentBuilder builder = new Filelist.SegmentBuilder(null);
<<<<<<< HEAD
            boolean isInitialListOK = initialExpand(builder, _sourceFiles, filterRuleConfiguration);
=======
            builder.addAll(expandResult.value());
>>>>>>> 766f9035

            Filelist.Segment initialSegment = fileList.newSegment(builder);

            long numBytesWritten = _duplexChannel.numBytesWritten();
            for (FileInfo f : initialSegment.files()) {
                sendFileMetaData(f);
            }
            long t2 = System.currentTimeMillis();
            if (_log.isLoggable(Level.FINE)) {
                _log.fine("expanded segment: " + initialSegment.toString());
            }
            if (isInitialListOK) {
                sendSegmentDone();
            } else {
                sendFileListErrorNotification();
            }
            long t3 = System.currentTimeMillis();

            if (_isPreserveUser && !_isRecursive) {
                sendUserList();
            }

            if (_isPreserveGroup && !_isRecursive) {
            	sendGroupList();
            }

            _stats.setFileListBuildTime(Math.max(1, t2 - t1));
            _stats.setFileListTransferTime(Math.max(0, t3 - t2));
            long segmentSize = _duplexChannel.numBytesWritten() - numBytesWritten;
            _stats.setTotalFileListSize(_stats.totalFileListSize() + segmentSize);

            if (!_isSafeFileList && !isInitialListOK) {
                sendIntMessage(MessageCode.IO_ERROR, IoError.GENERAL);
            }

            if (initialSegment.isFinished() && _isExitEarlyIfEmptyList) {
                if (_log.isLoggable(Level.FINE)) {
                    _log.fine("empty file list - exiting early");
                }
                _duplexChannel.flush();
                if (_isExitAfterEOF) {
                    readAllMessagesUntilEOF();
                }
                return isInitialListOK;
            }

            int ioError = sendFiles(fileList, initialSegment, filterRuleConfiguration);
            if (ioError != 0) {
                sendIntMessage(MessageCode.IO_ERROR, ioError);
            }
            _duplexChannel.encodeIndex(Filelist.DONE);

            // we do it later on again to guarantee that the statistics are
            // updated even if there's an error
            _stats.setTotalFileSize(fileList.totalFileSize());
            _stats.setTotalRead(_duplexChannel.numBytesRead());
            _stats.setTotalWritten(_duplexChannel.numBytesWritten());
            _stats.setNumFiles(fileList.numFiles());
            if (_isSendStatistics) {
                sendStatistics(_stats);
            }

            int index = _duplexChannel.decodeIndex();
            if (index != Filelist.DONE) {
                throw new RsyncProtocolException(
                    String.format("Invalid packet at end of run (%d)", index));
            }
            if (_isExitAfterEOF) {
                readAllMessagesUntilEOF();
            }
            return isInitialListOK && (ioError | _ioError) == 0;
        } catch (RuntimeInterruptException e) {
            throw new InterruptedException();
        } finally {
            _stats.setTotalFileSize(fileList.totalFileSize());
            _stats.setTotalRead(_duplexChannel.numBytesRead());
            _stats.setTotalWritten(_duplexChannel.numBytesWritten());
            _stats.setNumFiles(fileList.numFiles());
        }
    }

    private void sendUserId(int uid) throws ChannelException
    {
        if (_log.isLoggable(Level.FINER)) {
            _log.finer("sending user id " + uid);
        }
        sendEncodedInt(uid);
    }

    private void sendGroupId(int gid) throws ChannelException
    {
        if (_log.isLoggable(Level.FINER)) {
            _log.finer("sending group id " + gid);
        }
        sendEncodedInt(gid);
    }

    private void sendUserName(String name) throws ChannelException
    {
        if (_log.isLoggable(Level.FINER)) {
            _log.finer("sending user name " + name);
        }
        ByteBuffer buf = ByteBuffer.wrap(_characterEncoder.encode(name));
        if (buf.remaining() > 0xFF) { // unlikely scenario, we could also recover from this (by truncating or falling back to nobody)
            throw new IllegalStateException(String.format(
                "encoded length of user name %s is %d, which is larger than " +
                "what fits in a byte (255)", name, buf.remaining()));
        }
        _duplexChannel.putByte((byte) buf.remaining());
        _duplexChannel.put(buf);
    }

    private void sendGroupName(String name) throws ChannelException
    {
        if (_log.isLoggable(Level.FINER)) {
            _log.finer("sending group name " + name);
        }
        ByteBuffer buf = ByteBuffer.wrap(_characterEncoder.encode(name));
        if (buf.remaining() > 0xFF) { // unlikely scenario, we could also recover from this (by truncating or falling back to nobody)
            throw new IllegalStateException(String.format(
                "encoded length of group name %s is %d, which is larger than " +
                "what fits in a byte (255)", name, buf.remaining()));
        }
        _duplexChannel.putByte((byte) buf.remaining());
        _duplexChannel.put(buf);
    }

    private void sendUserList() throws ChannelException
    {
        for (User user : _transferredUserNames) {
            assert user.id() != User.root().id();
            sendUserId(user.id());
            sendUserName(user.name());
        }
        sendEncodedInt(0);
    }

    private void sendGroupList() throws ChannelException
    {
        for (Group group : _transferredGroupNames) {
            assert group.id() != Group.root().id();
            sendGroupId(group.id());
            sendGroupName(group.name());
        }
        sendEncodedInt(0);
    }

    /**
     * @throws RsyncProtocolException if peer sends a message we cannot decode
     */
    @Override
    public void handleMessage(Message message)
    {
        switch (message.header().messageType()) {
        case IO_ERROR:
            _ioError |= message.payload().getInt();
            break;
        case INFO:
        case ERROR:
        case ERROR_XFER:
        case WARNING:
        case LOG:
            printMessage(message);                                              // throws TextConversionException
            break;
        default:
            throw new RuntimeException(
                "TODO: (not yet implemented) missing case statement for " +
                message);
        }
    }

    /**
     * @throws RsyncProtocolException if peer sends a message we cannot decode
     */
    private void printMessage(Message message)
    {
        assert message.isText();
        try {
            MessageCode msgType = message.header().messageType();
            if (msgType.equals(MessageCode.ERROR_XFER)) {
                _ioError |= IoError.TRANSFER;
            }
            if (_log.isLoggable(message.logLevelOrNull())) {
                String text = _characterDecoder.decode(message.payload());      // throws TextConversionException
                _log.log(message.logLevelOrNull(),
                         String.format("<RECEIVER> %s: %s",                     // Receiver here means the opposite of Sender, not the process which actually would be Generator...
                                       msgType, Text.stripLast(text)));
            }
        } catch (TextConversionException e) {
            if (_log.isLoggable(Level.SEVERE)) {
                _log.severe(String.format(
                    "Peer sent a message but we failed to convert all " +
                    "characters in message. %s (%s)", e, message.toString()));
            }
            throw new RsyncProtocolException(e);
        }
    }

    public Statistics statistics()
    {
        return _stats;
    }

    /**
     * @throws RsyncProtocolException if failing to decode the filter rules
     */
    private List<String> receiveFilterRules() throws ChannelException
    {
    	int numBytesToRead;
    	List<String> list = new ArrayList<>();

    	try {

    		while ((numBytesToRead = _duplexChannel.getInt())>0 ) {
                ByteBuffer buf = _duplexChannel.get(numBytesToRead);
                list.add(_characterDecoder.decode(buf));
    		}

    		return list;

    	} catch (TextConversionException e) {
    		throw new RsyncProtocolException(e);
        }
    }

    private void sendFilterRules() throws InterruptedException, ChannelException
    {
    	if (!receiverWantsFilterList()) return;

    	if (_filterRuleConfiguration.getFilterRuleList()._rules.size()>0) {

    		for (FilterRuleList.FilterRule rule : _filterRuleConfiguration.getFilterRuleList()._rules) {
    			byte[] encodedRule = _characterEncoder.encode(rule.toString());

    			ByteBuffer buf = ByteBuffer.allocate(4 + encodedRule.length).order(ByteOrder.LITTLE_ENDIAN);
    			buf.putInt(encodedRule.length);
    			buf.put(encodedRule);
    			buf.flip();
    			_duplexChannel.put(buf);
    		}
    	}

    	// send stop signal
    	ByteBuffer buf = ByteBuffer.allocate(4).order(ByteOrder.LITTLE_ENDIAN);
        buf.putInt(0);
        buf.flip();
        _duplexChannel.put(buf);
    }

    private boolean receiverWantsFilterList()
    {
    	// TODO: add parameter -m, --prune-empty-dirs
    	return (/* _isPruneEmptyDirs || */ _isDelete);
    }

    private int sendFiles(Filelist fileList, Filelist.Segment firstSegment, FilterRuleConfiguration parentFilterRuleConfiguration)
        throws ChannelException
    {
        boolean sentEOF = false;
        ConnectionState connectionState = new ConnectionState();
        int ioError = 0;
        Filelist.Segment segment = firstSegment;

        while (connectionState.isTransfer()) {
            // TODO: make asynchronous (separate indexer thread)
            boolean isOK = true;
            if (fileList.isExpandable()) {
<<<<<<< HEAD
                isOK = expandAndSendSegments(fileList, parentFilterRuleConfiguration);
=======
            	isOK = expandAndSendSegments(fileList, parentFilterRuleConfiguration);
>>>>>>> 766f9035
            }
            if (_isRecursive && !fileList.isExpandable() && !sentEOF) {
                if (_log.isLoggable(Level.FINE)) {
                    _log.fine("sending file list EOF");
                }
                _duplexChannel.encodeIndex(Filelist.EOF);
                sentEOF = true;
            }
            if (!isOK) {
                // TODO: send a more specific error?
                ioError |= IoError.GENERAL;
                if (_log.isLoggable(Level.WARNING)) {
                    _log.warning("got I/O error during file list expansion, " +
                                 "notifying peer");
                }
                sendIntMessage(MessageCode.IO_ERROR, ioError);
            }

            if (_log.isLoggable(Level.FINE)) {
                _log.fine(String.format(
                    "num bytes buffered: %d, num bytes available to read: %d",
                    _duplexChannel.numBytesBuffered(),
                    _duplexChannel.numBytesAvailable()));
            }

            final int index = _duplexChannel.decodeIndex();
            if (_log.isLoggable(Level.FINE)) {
                _log.fine("Received index " + index);
            }

            if (index == Filelist.DONE) {
                if (_isRecursive && !fileList.isEmpty()) {

                    // we're unable to delete the segment opportunistically
                    // because we're not being notified about all files that
                    // the receiver is finished with
                    Filelist.Segment removed = fileList.deleteFirstSegment();
                    if (_log.isLoggable(Level.FINE)) {
                        _log.fine("Deleting segment: " + removed);
//                        if (_log.isLoggable(Level.FINEST)) {
//                            _log.finest(removed.filesToString());
//                        }
                    }
                    if (!fileList.isEmpty()) {
                        _duplexChannel.encodeIndex(Filelist.DONE);
                    }
                }
                if (!_isRecursive || fileList.isEmpty()) {
                    connectionState.doTearDownStep();
                    if (connectionState.isTransfer()) {
                        _duplexChannel.encodeIndex(Filelist.DONE);
                    }
                }
            } else if (index >= 0) {
                char iFlags = _duplexChannel.getChar();
                if (!Item.isValidItem(iFlags)) {
                    throw new IllegalStateException(String.format(
                        "got flags %s - not supported",
                        Integer.toBinaryString(iFlags)));
                }
                if ((iFlags & Item.TRANSFER) == 0) {
                    if (segment == null ||
                        segment.getFileWithIndexOrNull(index) == null) {
                        segment = fileList.getSegmentWith(index);
                    }
                    assert segment != null;
                    if (_isRecursive && segment == null) {
                        throw new RsyncProtocolException(String.format(
                            "Received invalid file/directory index %d from " +
                            "peer",
                            index));
                    }
                    FileInfo removed = segment.remove(index); // might be a directory, in which case it's null
                    if (removed != null) {
                        if (_log.isLoggable(Level.FINE)) {
                            _log.fine(String.format("Deleting file/dir %s %d",
                                                    removed, index));
                        }
                    }
                    sendIndexAndIflags(index, iFlags);
                } else if (!connectionState.isTearingDown()) {
                    FileInfo fileInfo = null;
                    if (segment != null) {
                        fileInfo = segment.getFileWithIndexOrNull(index);
                    }
                    if (fileInfo == null) {
                        segment = fileList.getSegmentWith(index);
                    }
                    if (segment == null) {
                        throw new RsyncProtocolException(String.format(
                            "Received invalid file index %d from peer",
                            index));
                    }
                    if (_log.isLoggable(Level.FINE)) {
                        _log.fine("caching segment: " + segment);
//                        if (_log.isLoggable(Level.FINEST)) {
//                            _log.finest(segment.filesToString());
//                        }
                    }

                    fileInfo = segment.getFileWithIndexOrNull(index);
                    if (fileInfo == null ||
                        !fileInfo.attrs().isRegularFile()) {
                        throw new RsyncProtocolException(String.format(
                            "index %d is not a regular file (%s)",
                            index, fileInfo));
                    }

                    if (_log.isLoggable(Level.FINE)) {
                        if (fileInfo.isTransferred()) {
                            _log.fine("Re-sending " + fileInfo.path());
                        } else {
                            _log.fine("sending " + fileInfo);
                        }
                    }

                    Checksum.Header header = receiveChecksumHeader();
                    if (_log.isLoggable(Level.FINE)) {
                        _log.fine("received peer checksum " + header);
                    }
                    Checksum checksum = receiveChecksumsFor(header);

                    boolean isNew = header.blockLength() == 0;
                    int blockSize = isNew ? FileView.DEFAULT_BLOCK_SIZE
                                          : header.blockLength();
                    int blockFactor = isNew ? 1 : 10;
                    long fileSize = fileInfo.attrs().size();

                    byte[] fileMD5sum = null;
                    try (FileView fv = new FileView(fileInfo.path(),
                                                    fileInfo.attrs().size(),
                                                    blockSize,
                                                    blockSize * blockFactor)) {

                        sendIndexAndIflags(index, iFlags);
                        sendChecksumHeader(header);

                        if (isNew) {
                            fileMD5sum = skipMatchSendData(fv, fileSize);
                        } else {
                            fileMD5sum = sendMatchesAndData(fv, checksum,
                                                            fileSize);
                        }
                    } catch (FileViewOpenFailed e) { // on FileView.open()
                        if (_log.isLoggable(Level.WARNING)) {
                            _log.warning(String.format(
                                "Error: cannot open %s: %s",
                                fileInfo, e.getMessage()));
                        }
                        if (e instanceof FileViewNotFound) {
                            ioError |= IoError.VANISHED;
                        } else {
                            ioError |= IoError.GENERAL;
                        }

                        FileInfo removed = segment.remove(index);
                        if (_log.isLoggable(Level.FINE)) {
                            _log.fine(String.format("Purging %s index=%d",
                                                    removed, index));
                        }
                        sendIntMessage(MessageCode.NO_SEND, index);
                        continue;
                    } catch (FileViewReadError e) {  // on FileView.close()
                        if (_log.isLoggable(Level.WARNING)) {
                            _log.warning(String.format(
                                "Error: general I/O error on %s (ignored and" +
                                " skipped): %s", fileInfo, e.getMessage()));
                        }
                        fileMD5sum[0]++; // is only null for FileViewOpenFailed - not FileViewReadError which is caused by FileView.close()
                    }

                    if (_log.isLoggable(Level.FINE)) {
                        _log.finer(String.format(
                            "sending checksum for %s: %s",
                            fileInfo.path(), Text.bytesToString(fileMD5sum)));
                    }
                    _duplexChannel.put(fileMD5sum, 0, fileMD5sum.length);
                    fileInfo.setIsTransferred();

                    if (_log.isLoggable(Level.FINE)) {
                        _log.fine(String.format("sent %s (%d bytes)",
                                                fileInfo.path(), fileSize));
                    }

                    _stats.setNumTransferredFiles(_stats.numTransferredFiles() +
                                                  1);
                    _stats.setTotalTransferredSize(_stats.totalTransferredSize()
                                                   + fileInfo.attrs().size());
                } else {
                    throw new RsyncProtocolException(String.format(
                        "Error: received index in wrong phase (%s)", connectionState));
                }
            } else {
                throw new RsyncProtocolException(
                    String.format("Error: received invalid index %d from peer",
                                  index));
            }
        }

        if (_log.isLoggable(Level.FINE)) {
            _log.fine("finished sending files");
        }

        return ioError;
    }

    // NOTE: doesn't do any check of the validity of files or normalization -
    // it's up to the caller to do so, e.g. ServerSessionConfig.parseArguments
<<<<<<< HEAD
    private boolean initialExpand(Filelist.SegmentBuilder builder,
                                  Iterable<Path> files, FilterRuleConfiguration parentFilterRuleConfiguration)
=======
    private StatusResult<Set<FileInfo>> initialExpand(Iterable<Path> files,
    		FilterRuleConfiguration parentFilterRuleConfiguration)
>>>>>>> 766f9035
    {
        boolean isOK = true;
        Set<FileInfo> fileset = new HashSet<>();

        for (Path p : files) {
            try {
                if (_log.isLoggable(Level.FINE)) {
                    _log.fine("expanding " + p);
                }

                RsyncFileAttributes attrs = RsyncFileAttributes.stat(p);
                byte[] nameBytes =
                    _characterEncoder.encode(p.getFileName().toString());       // throws TextConversionException

                FileInfo fileInfo = new FileInfo(p, p.getFileName(), nameBytes, attrs);          // throws IllegalArgumentException but that cannot happen
<<<<<<< HEAD
                if (builder.contains(fileInfo)) {
                    if (_log.isLoggable(Level.WARNING)) {
                        _log.warning("pruning duplicate " + fileInfo);
                    }
                    isOK = false;  // should we possibly not treat this as an error? (if so also change print statement to debug)
                    continue;
                }
=======
>>>>>>> 766f9035
                if (!_isRecursive && !_isTransferDirs &&
                    fileInfo.attrs().isDirectory())
                {
                    if (_log.isLoggable(Level.INFO)) {
                        _log.info("skipping directory " + fileInfo);
                    }
<<<<<<< HEAD
                    continue;
                }
                if (_log.isLoggable(Level.FINE)) {
                    _log.fine(String.format("adding %s to segment", fileInfo));
                }
                builder.add(fileInfo);
                if (fileInfo.isDotDir()) {
                    boolean isExpandOK = expand(builder, fileInfo, parentFilterRuleConfiguration);
                    isOK = isOK && isExpandOK;
                    _nextSegmentIndex++; // we have to add it to be compliant with native, but don't try expanding it again later
=======
                } else {
                    boolean isAdded = fileset.add(fileInfo);
                    if (isAdded) {
                        if (_log.isLoggable(Level.FINE)) {
                            _log.fine(String.format("adding %s to segment",
                                                    fileInfo));
                        }
                        if (fileInfo.isDotDir()) {
                            if (_log.isLoggable(Level.FINE)) {
                                _log.fine(String.format("expanding dot dir %s",
                                                        fileInfo));
                            }

                            StatusResult<List<FileInfo>> expandResult =
                                    expand(fileInfo, parentFilterRuleConfiguration);
                            isOK = isOK && expandResult.isOK();
                            for (FileInfo f2 : expandResult.value()) {
                                boolean isAdded2 = fileset.add(f2);
                                if (!isAdded2) {
                                    if (_log.isLoggable(Level.WARNING)) {
                                        _log.warning("pruning duplicate " + f2);
                                    }
                                    isOK = false;
                                }
                            }
                            _nextSegmentIndex++; // we have to add it to be compliant with native, but don't try expanding it again later
                        }
                    } else {
                        if (_log.isLoggable(Level.WARNING)) {
                            _log.warning("pruning duplicate " + fileInfo);
                        }
                        isOK = false;  // should we possibly not treat this as an error? (if so also change print statement to debug)
                    }
>>>>>>> 766f9035
                }
            } catch (IOException e) {
                if (_log.isLoggable(Level.WARNING)) {
                    _log.warning(String.format(
                        "Failed to add %s to initial file list: %s",
                        p, e.getMessage()));
                }
                isOK = false;
            } catch (TextConversionException e) {
                if (_log.isLoggable(Level.WARNING)) {
                    _log.warning(String.format("Failed to encode %s using %s",
                                               p, _characterEncoder.charset()));
                }
                isOK = false;
            }
        }

        return new StatusResult<Set<FileInfo>>(isOK, fileset);
    }

<<<<<<< HEAD
    private boolean expand(Filelist.SegmentBuilder builder, FileInfo directory, FilterRuleConfiguration parentFilterRuleConfiguration)
    {
        // assert _isRecursive;
        assert builder != null;
=======
    private StatusResult<List<FileInfo>> expand(FileInfo directory, FilterRuleConfiguration parentFilterRuleConfiguration)
    {
>>>>>>> 766f9035
        assert directory != null;

        List<FileInfo> fileset = new ArrayList<>();
        boolean isOK = true;
        final Path splittedPath[] = splitLocalPathOf(directory);                       // throws RuntimeException if unable to get local path prefix of directory, but that should never happen

        FilterRuleConfiguration localFilterRuleConfiguration;
		try {
			// FSTODO: directory to Path
			localFilterRuleConfiguration = new FilterRuleConfiguration(parentFilterRuleConfiguration, directory.path().toString());
		} catch (ArgumentParsingError e) {
            if (_log.isLoggable(Level.WARNING)) {
                _log.warning(String.format("Got argument parsing error " +
                                           "at %s: %s",
                                           directory.path(), e.getMessage()));
            }
<<<<<<< HEAD
            return false;
=======
            isOK = false;
            return new StatusResult<List<FileInfo>>(isOK, fileset);
>>>>>>> 766f9035
		}
        boolean filterByRules = localFilterRuleConfiguration.isFilterAvailable();

        // the JVM adds a lot of overhead when doing mostly directory traversals
        // and reading of file attributes
        try (DirectoryStream<Path> stream =
                Files.newDirectoryStream(directory.path())) {

            for (Path entry : stream) {

            	if (!PathOps.isPathPreservable(entry.getFileName())) {          // TODO: add option to continue anyway
                    if (_log.isLoggable(Level.WARNING)) {
                        _log.warning(String.format(
                            "Skipping %s - unable to preserve file name",
                            entry.getFileName()));
                    }
                    isOK = false;
                    continue;
                }

                RsyncFileAttributes attrs;
                try {
                    attrs = RsyncFileAttributes.stat(entry);
                } catch (IOException e) {
                    if (_log.isLoggable(Level.WARNING)) {
                        _log.warning(String.format("Failed to stat %s: %s",
                                                   entry, e.getMessage()));
                    }
                    isOK = false;
                    continue;
                }

                Path relativePath = splittedPath[0].relativize(entry);
                String relativePathName =
                    Text.withSlashAsPathSepator(relativePath.toString());
                byte[] pathNameBytes =
                    _characterEncoder.encodeOrNull(relativePathName);
                if (pathNameBytes != null) {
<<<<<<< HEAD
                    FileInfo fi = new FileInfo(entry, relativePath,
                                               pathNameBytes, attrs);    // throws IllegalArgumentException but that cannot happen
=======
                    FileInfo f = new FileInfo(entry, relativePath,
                                              pathNameBytes, attrs);    // throws IllegalArgumentException but that cannot happen
>>>>>>> 766f9035

                    // use filter
                    if (filterByRules && localFilterRuleConfiguration.exclude(relativePathName, attrs.isDirectory())) {
                		continue;
                    }

<<<<<<< HEAD
                    builder.add(fi);
=======
                    fileset.add(f);
>>>>>>> 766f9035
                } else {
                    if (_log.isLoggable(Level.WARNING)) {
                        _log.warning(String.format(
                            "Failed to encode %s using %s",
                            relativePathName, _characterEncoder.charset()));
                    }
                    isOK = false;
                }
            }
        } catch (IOException e) {
            if (_log.isLoggable(Level.WARNING)) {
                _log.warning(String.format("Got I/O error during expansion " +
                                           "of %s: %s",
                                           directory.path(), e.getMessage()));
            }
            isOK = false;
        }
        return new StatusResult<List<FileInfo>>(isOK, fileset);
    }

    // TODO: FEATURE: (if possible in native) implement suspend/resume such that
    // we don't have to send/hold a full segment in memory at once (directories
    // can be very large).
    private boolean expandAndSendSegments(Filelist fileList, FilterRuleConfiguration parentFilterRuleConfiguration)
        throws ChannelException
    {
        boolean isOK = true;
        int numSent = 0;

        long numBytesWritten = _duplexChannel.numBytesWritten();

        while (fileList.isExpandable() && numSent < PARTIAL_FILE_LIST_SIZE) {

            if (_log.isLoggable(Level.FINE)) {
                _log.fine(String.format("sending segment index %d (as %d)",
                    _nextSegmentIndex, Filelist.OFFSET - _nextSegmentIndex));
            }

            assert _nextSegmentIndex >= 0;
            _duplexChannel.encodeIndex(Filelist.OFFSET - _nextSegmentIndex);
            // FIXME: BUG how do we detect valid segment indicies?
            FileInfo directory =
                fileList.getStubDirectoryOrNull(_nextSegmentIndex);
            if (directory == null) { // duplicates already removed by us, but native keeps them so we have "stored" a null reference for that index instead
                if (_log.isLoggable(Level.FINE)) {
                    _log.fine(String.format("skipping expansion and sending " +
                                            "of segment index %d (duplicate)",
                                            _nextSegmentIndex));
                }
                _nextSegmentIndex++;
                continue;
            }

<<<<<<< HEAD
            Filelist.SegmentBuilder builder =
                new Filelist.SegmentBuilder(directory);
            boolean isExpandOK = expand(builder, directory, parentFilterRuleConfiguration);
=======
            StatusResult<List<FileInfo>> expandResult = expand(directory, parentFilterRuleConfiguration);
            boolean isExpandOK = expandResult.isOK();
>>>>>>> 766f9035
            if (!isExpandOK && _log.isLoggable(Level.WARNING)) {
                _log.warning("initial file list expansion returned an error");
            }

            Filelist.SegmentBuilder builder =
                new Filelist.SegmentBuilder(directory);
            builder.addAll(expandResult.value());
            Filelist.Segment segment = fileList.newSegment(builder);

            if (_log.isLoggable(Level.FINE)) {
                _log.fine(String.format("expanded segment with segment index" +
                                        " %d", _nextSegmentIndex));
                if (_log.isLoggable(Level.FINER)) {
                    _log.finer(segment.toString());
                }
            }

            for (FileInfo fileInfo : segment.files()) {
                sendFileMetaData(fileInfo);
                numSent++;
            }

            if (isExpandOK) {
                sendSegmentDone();
            } else {
                // NOTE: once an error happens for native it will send an error
                // for each file list segment for the same loop block - we don't
                isOK = false;
                sendFileListErrorNotification();
            }

            _nextSegmentIndex++;
        }

        long segmentSize = _duplexChannel.numBytesWritten() - numBytesWritten;
        _stats.setTotalFileListSize(_stats.totalFileListSize() + segmentSize);

        if (_log.isLoggable(Level.FINE)) {
            _log.fine(String.format("sent meta data for %d files", numSent));
        }

        return isOK;
    }

    // flist.c:send_file_entry
    private void sendFileMetaData(FileInfo fileInfo) throws ChannelException
    {
        if (_log.isLoggable(Level.FINE)) {
            _log.fine("sending meta data for " + fileInfo.path());
        }

        boolean preserveLinks = false;
        char xflags = 0;

        RsyncFileAttributes attrs = fileInfo.attrs();
        if (attrs.isDirectory()) {
            xflags = 1;
        }

        int mode = attrs.mode();
        if (mode == _fileInfoCache.getPrevMode()) {
            xflags |= TransmitFlags.SAME_MODE;
        } else {
            _fileInfoCache.setPrevMode(mode);
        }

        User user = fileInfo.attrs().user();
        if (_isPreserveUser &&
            !user.equals(_fileInfoCache.getPrevUserOrNull()))
        {
            _fileInfoCache.setPrevUser(user);
            if (!user.equals(User.root())) {
                if (_isRecursive && !_transferredUserNames.contains(user)) {
                    xflags |= TransmitFlags.USER_NAME_FOLLOWS;
                } // else send in batch later
                _transferredUserNames.add(user);
            }
        } else {
            xflags |= TransmitFlags.SAME_UID;
        }

        Group group = fileInfo.attrs().group();
        if (_isPreserveGroup &&
        		!group.equals(_fileInfoCache.getPrevGroupOrNull()))
        {
            _fileInfoCache.setPrevGroup(group);
            if (!group.equals(Group.root())) {
                if (_isRecursive && !_transferredGroupNames.contains(group)) {
                    xflags |= TransmitFlags.GROUP_NAME_FOLLOWS;
                } // else send in batch later
                _transferredGroupNames.add(group);
            }
        } else {
            xflags |= TransmitFlags.SAME_GID;
        }

        long lastModified = attrs.lastModifiedTime();
        if (lastModified == _fileInfoCache.getPrevLastModified()) {
            xflags |= TransmitFlags.SAME_TIME;
        } else {
            _fileInfoCache.setPrevLastModified(lastModified);
        }

        byte[] fileNameBytes = fileInfo.pathNameBytes();
        int commonPrefixLength =
            lengthOfLargestCommonPrefix(_fileInfoCache.getPrevFileNameBytes(),
                                        fileNameBytes);
        byte[] prefixBytes = Arrays.copyOfRange(fileNameBytes,
                                                0,
                                                commonPrefixLength);
        byte[] suffixBytes = Arrays.copyOfRange(fileNameBytes,
                                                commonPrefixLength,
                                                fileNameBytes.length);
        int numSuffixBytes = suffixBytes.length;
        int numPrefixBytes = Math.min(prefixBytes.length, 255);
        if (numPrefixBytes > 0) {
            xflags |= TransmitFlags.SAME_NAME;
        }
        if (numSuffixBytes > 255) {
            xflags |= TransmitFlags.LONG_NAME;
        }
        _fileInfoCache.setPrevFileNameBytes(fileNameBytes);

        if (xflags == 0 && !attrs.isDirectory()) {
            xflags |= TransmitFlags.TOP_DIR;
        }
        if (xflags == 0 || (xflags & 0xFF00) != 0) {
            xflags |= TransmitFlags.EXTENDED_FLAGS;
            _duplexChannel.putChar(xflags);
        } else {
            _duplexChannel.putByte((byte) xflags);
        }
        if (_log.isLoggable(Level.FINER)) {
            _log.finer("sent flags " + Integer.toBinaryString(xflags));
        }

        if ((xflags & TransmitFlags.SAME_NAME) != 0) {
            _duplexChannel.putByte((byte) numPrefixBytes);
        }

        if ((xflags & TransmitFlags.LONG_NAME) != 0) {
            sendEncodedInt(numSuffixBytes);
        } else {
            _duplexChannel.putByte((byte) numSuffixBytes);
        }
        _duplexChannel.put(ByteBuffer.wrap(suffixBytes));

        sendEncodedLong(attrs.size(), 3);

        if ((xflags & TransmitFlags.SAME_TIME) == 0) {
            sendEncodedLong(lastModified, 4);
        }

        if ((xflags & TransmitFlags.SAME_MODE) == 0) {
            _duplexChannel.putInt(mode);
        }

        if (_isPreserveUser && ((xflags & TransmitFlags.SAME_UID) == 0)) {
            sendUserId(user.id());
            if ((xflags & TransmitFlags.USER_NAME_FOLLOWS) != 0) {
                sendUserName(user.name());
            }
        }

        if (_isPreserveGroup && ((xflags & TransmitFlags.SAME_UID) == 0)) {
            sendGroupId(group.id());
            if ((xflags & TransmitFlags.GROUP_NAME_FOLLOWS) != 0) {
                sendGroupName(group.name());
            }
        }

        // TODO: assert fileName is equal to symbolic link name in native
        if (preserveLinks && attrs.isSymbolicLink()) {
            sendEncodedInt(fileNameBytes.length);
            _duplexChannel.put(ByteBuffer.wrap(fileNameBytes));
        }
    }

    private void sendSegmentDone() throws ChannelException
    {
        if (_log.isLoggable(Level.FINE)) {
            _log.fine("sending segment done");
        }
        _duplexChannel.putByte((byte) 0);
    }

    private void sendFileListErrorNotification() throws ChannelException
    {
        if (_log.isLoggable(Level.FINE)) {
            _log.fine("sending file list error notification to peer");
        }
        if (_isSafeFileList) {
            _duplexChannel.putChar(
                (char) (0xFFFF & (TransmitFlags.EXTENDED_FLAGS |
                                  TransmitFlags.IO_ERROR_ENDLIST)));
            sendEncodedInt(IoError.GENERAL);
        } else {
            _duplexChannel.putByte((byte) 0);
        }
    }

    private void sendChecksumHeader(Checksum.Header header)
        throws ChannelException
    {
        Connection.sendChecksumHeader(_duplexChannel, header);
    }

    private Checksum.Header receiveChecksumHeader() throws ChannelException
    {
        return Connection.receiveChecksumHeader(_duplexChannel);
    }

    private static int lengthOfLargestCommonPrefix(byte[] left, byte[] right)
    {
        int index = 0;
        while (index < left.length &&
               index < right.length &&
               left[index] == right[index]) {
            index++;
        }
        return index;
    }

    private void sendIndexAndIflags(int index, char iFlags)
        throws ChannelException
    {
        if (!Item.isValidItem(iFlags)) {
            throw new IllegalStateException(String.format("got flags %d - not supported"));
        }
        _duplexChannel.encodeIndex(index);
        _duplexChannel.putChar(iFlags);
    }

    private Checksum receiveChecksumsFor(Checksum.Header header)
        throws ChannelException
    {
        Checksum checksum = new Checksum(header);
        for (int i = 0; i < header.chunkCount(); i++) {
            int rolling = _duplexChannel.getInt();
            byte[] md5sum = new byte[header.digestLength()];
            _duplexChannel.get(md5sum, 0, md5sum.length);
            checksum.addChunkInformation(rolling, md5sum);
        }
        return checksum;
    }

    private byte[] skipMatchSendData(FileView view, long fileSize)
        throws ChannelException
    {
        MessageDigest fileDigest = MD5.newInstance();
        long bytesSent = 0;
        while (view.windowLength() > 0) {
            sendDataFrom(view.array(), view.startOffset(), view.windowLength());
            bytesSent += view.windowLength();
            fileDigest.update(view.array(), view.startOffset(),
                              view.windowLength());
            view.slide(view.windowLength());
        }
        _stats.setTotalLiteralSize(_stats.totalLiteralSize() + fileSize);
        _duplexChannel.putInt(0);
        assert bytesSent == fileSize;
        return fileDigest.digest();
    }

    private byte[] sendMatchesAndData(FileView fv,
                                      Checksum peerChecksum,
                                      long fileSize)
        throws ChannelException
    {
        assert fv != null;
        assert peerChecksum != null;
        assert peerChecksum.header().blockLength() > 0;
        assert fileSize > 0;

        MessageDigest fileDigest = MD5.newInstance();
        MessageDigest chunkDigest = MD5.newInstance();

        int rolling = Rolling.compute(fv.array(), fv.startOffset(),
                                      fv.windowLength());
        int preferredIndex = 0;
        long sizeLiteral = 0;
        long sizeMatch = 0;
        byte[] localChunkMd5sum = null;
        fv.setMarkRelativeToStart(0);

        while (fv.windowLength() >= peerChecksum.header().smallestChunkSize()) {

            if (_log.isLoggable(Level.FINEST)) {
                _log.finest(fv.toString());
            }

            for (Checksum.Chunk chunk : peerChecksum.getCandidateChunks(
                                                            rolling,
                                                            fv.windowLength(),
                                                            preferredIndex)) {

                if (localChunkMd5sum == null) {
                    chunkDigest.update(fv.array(),
                                       fv.startOffset(),
                                       fv.windowLength());
                    chunkDigest.update(_checksumSeed);
                    localChunkMd5sum = Arrays.copyOf(
                                                chunkDigest.digest(),
                                                chunk.md5Checksum().length);
                }

                if (Arrays.equals(localChunkMd5sum, chunk.md5Checksum())) {
                    if (_log.isLoggable(Level.FINER)) {
                        _log.finer(String.format(
                            "match %s == %s %s",
                            MD5.md5DigestToString(localChunkMd5sum),
                            MD5.md5DigestToString(chunk.md5Checksum()),
                            fv));
                    }
                    sizeMatch += fv.windowLength();
                    sendDataFrom(fv.array(), fv.markOffset(),
                                 fv.numBytesMarked());
                    sizeLiteral += fv.numBytesMarked();
                    fileDigest.update(fv.array(),
                                      fv.markOffset(),
                                      fv.totalBytes());

                    _duplexChannel.putInt(- (chunk.chunkIndex() + 1));
                    preferredIndex = chunk.chunkIndex() + 1;
                    // we have sent all literal data until start of this
                    // chunk which in turn is matching peer's checksum,
                    // reset cursor:
                    fv.setMarkRelativeToStart(fv.windowLength());
                    // slide start to 1 byte left of mark offset,
                    // will be subtracted immediately after break of loop
                    fv.slide(fv.windowLength() - 1);
                    // TODO: optimize away an unnecessary expensive
                    // compact operation here while we only have 1 byte to
                    // compact, before reading in more data (if we're at the last block)
                    rolling = Rolling.compute(fv.array(),
                                              fv.startOffset(),
                                              fv.windowLength());
                    localChunkMd5sum = null;
                    break;
                }
            }

            rolling = Rolling.subtract(rolling,
                                       fv.windowLength(),
                                       fv.valueAt(fv.startOffset()));

            if (fv.isFull()) {
                if (_log.isLoggable(Level.FINER)) {
                    _log.finer("view is full " + fv);
                }
                sendDataFrom(fv.array(), fv.firstOffset(), fv.totalBytes());
                sizeLiteral += fv.totalBytes();
                fileDigest.update(fv.array(), fv.firstOffset(),
                                  fv.totalBytes());
                fv.setMarkRelativeToStart(fv.windowLength()); // or clearMark()
                fv.slide(fv.windowLength());
            } else {
                fv.slide(1);
            }

            if (fv.windowLength() == peerChecksum.header().blockLength()) { // i.e. not at the end of the file
                rolling = Rolling.add(rolling, fv.valueAt(fv.endOffset()));
            }
        }

        sendDataFrom(fv.array(), fv.firstOffset(), fv.totalBytes());
        sizeLiteral += fv.totalBytes();
        fileDigest.update(fv.array(), fv.firstOffset(), fv.totalBytes());
        _duplexChannel.putInt(0);

        if (_log.isLoggable(Level.FINE)) {
            _log.fine(String.format("%d%% match: matched %d bytes, sent %d" +
                                    " bytes (file size %d bytes) %s",
                                    Math.round(100 * ((float) sizeMatch /
                                                      (sizeMatch +
                                                       sizeLiteral))),
                                    sizeMatch, sizeLiteral, fileSize, fv));
        }

        _stats.setTotalLiteralSize(_stats.totalLiteralSize() + sizeLiteral);
        _stats.setTotalMatchedSize(_stats.totalMatchedSize() + sizeMatch);
        assert sizeLiteral + sizeMatch == fileSize;
        return fileDigest.digest();
    }


    private void sendDataFrom(byte[] buf, int startOffset, int length)
        throws ChannelException
    {
        assert buf != null;
        assert startOffset >= 0;
        assert length >= 0;
        assert startOffset + length <= buf.length;

        int endOffset = startOffset + length - 1;
        int currentOffset = startOffset;
        while (currentOffset <= endOffset) {
            int len = Math.min(CHUNK_SIZE, endOffset - currentOffset + 1);
            assert len > 0;
            _duplexChannel.putInt(len);
            _duplexChannel.put(buf, currentOffset, len);
            currentOffset += len;
        }
    }

    private void sendIntMessage(MessageCode code, int value)
        throws ChannelException
    {
        ByteBuffer payload = ByteBuffer.allocate(4).order(ByteOrder.LITTLE_ENDIAN);
        payload.putInt(0, value);
        Message message = new Message(code, payload);
        _duplexChannel.putMessage(message);
    }

    private void sendEncodedInt(int i) throws ChannelException
    {
        sendEncodedLong(i, 1);
    }

    private void sendEncodedLong(long l, int minBytes) throws ChannelException
    {
        ByteBuffer b = IntegerCoder.encodeLong(l, minBytes);
        _duplexChannel.put(b);
    }

    private void sendStatistics(Statistics stats) throws ChannelException
    {
        sendEncodedLong(stats.totalRead(), 3);
        sendEncodedLong(stats.totalWritten(), 3);
        sendEncodedLong(stats.totalFileSize(), 3);
        sendEncodedLong(stats.fileListBuildTime(), 3);
        sendEncodedLong(stats.fileListTransferTime(), 3);
    }

    private Path[] splitLocalPathOf(FileInfo fileInfo)
    {
        String pathName = _characterDecoder.decodeOrNull(fileInfo.pathNameBytes());
        if (pathName == null) {
            throw new RuntimeException(String.format(
                "unable to decode path name of %s using %s",
                fileInfo, _characterDecoder.charset()));
        }
        Path relativePath = CustomFileSystem.getPath(pathName);
        return new Path[]{PathOps.subtractPath(fileInfo.path(), relativePath), relativePath};
    }

    // FIXME: code duplication with Receiver, move to Connection?
    public void readAllMessagesUntilEOF() throws ChannelException
    {
        try {
            if (_log.isLoggable(Level.FINE)) {
                _log.fine("reading final messages until EOF");
            }
            byte dummy = _duplexChannel.getByte(); // dummy read to get any final messages from peer
            // we're not expected to get this far, getByte should throw NetworkEOFException
            throw new RsyncProtocolException(
                String.format("Peer sent invalid data during connection tear " +
                              "down (%d)", dummy));
        } catch (ChannelEOFException e) {
            // It's OK, we expect EOF without having received any data
        }
    }
}<|MERGE_RESOLUTION|>--- conflicted
+++ resolved
@@ -255,11 +255,7 @@
             if (_isReceiveFilterRules) {
             	// read remote filter rules if server
             	try {
-<<<<<<< HEAD
-					filterRuleConfiguration = new FilterRuleConfiguration(receiveFilterRules());
-=======
             		filterRuleConfiguration = new FilterRuleConfiguration(receiveFilterRules());
->>>>>>> 766f9035
 				} catch (ArgumentParsingError e) {
 					throw new RsyncProtocolException(e);
 				}
@@ -274,11 +270,7 @@
             StatusResult<Set<FileInfo>> expandResult = initialExpand(_sourceFiles, filterRuleConfiguration);
             boolean isInitialListOK = expandResult.isOK();
             Filelist.SegmentBuilder builder = new Filelist.SegmentBuilder(null);
-<<<<<<< HEAD
-            boolean isInitialListOK = initialExpand(builder, _sourceFiles, filterRuleConfiguration);
-=======
             builder.addAll(expandResult.value());
->>>>>>> 766f9035
 
             Filelist.Segment initialSegment = fileList.newSegment(builder);
 
@@ -546,11 +538,7 @@
             // TODO: make asynchronous (separate indexer thread)
             boolean isOK = true;
             if (fileList.isExpandable()) {
-<<<<<<< HEAD
-                isOK = expandAndSendSegments(fileList, parentFilterRuleConfiguration);
-=======
             	isOK = expandAndSendSegments(fileList, parentFilterRuleConfiguration);
->>>>>>> 766f9035
             }
             if (_isRecursive && !fileList.isExpandable() && !sentEOF) {
                 if (_log.isLoggable(Level.FINE)) {
@@ -759,13 +747,8 @@
 
     // NOTE: doesn't do any check of the validity of files or normalization -
     // it's up to the caller to do so, e.g. ServerSessionConfig.parseArguments
-<<<<<<< HEAD
-    private boolean initialExpand(Filelist.SegmentBuilder builder,
-                                  Iterable<Path> files, FilterRuleConfiguration parentFilterRuleConfiguration)
-=======
     private StatusResult<Set<FileInfo>> initialExpand(Iterable<Path> files,
     		FilterRuleConfiguration parentFilterRuleConfiguration)
->>>>>>> 766f9035
     {
         boolean isOK = true;
         Set<FileInfo> fileset = new HashSet<>();
@@ -781,34 +764,12 @@
                     _characterEncoder.encode(p.getFileName().toString());       // throws TextConversionException
 
                 FileInfo fileInfo = new FileInfo(p, p.getFileName(), nameBytes, attrs);          // throws IllegalArgumentException but that cannot happen
-<<<<<<< HEAD
-                if (builder.contains(fileInfo)) {
-                    if (_log.isLoggable(Level.WARNING)) {
-                        _log.warning("pruning duplicate " + fileInfo);
-                    }
-                    isOK = false;  // should we possibly not treat this as an error? (if so also change print statement to debug)
-                    continue;
-                }
-=======
->>>>>>> 766f9035
                 if (!_isRecursive && !_isTransferDirs &&
                     fileInfo.attrs().isDirectory())
                 {
                     if (_log.isLoggable(Level.INFO)) {
                         _log.info("skipping directory " + fileInfo);
                     }
-<<<<<<< HEAD
-                    continue;
-                }
-                if (_log.isLoggable(Level.FINE)) {
-                    _log.fine(String.format("adding %s to segment", fileInfo));
-                }
-                builder.add(fileInfo);
-                if (fileInfo.isDotDir()) {
-                    boolean isExpandOK = expand(builder, fileInfo, parentFilterRuleConfiguration);
-                    isOK = isOK && isExpandOK;
-                    _nextSegmentIndex++; // we have to add it to be compliant with native, but don't try expanding it again later
-=======
                 } else {
                     boolean isAdded = fileset.add(fileInfo);
                     if (isAdded) {
@@ -842,7 +803,6 @@
                         }
                         isOK = false;  // should we possibly not treat this as an error? (if so also change print statement to debug)
                     }
->>>>>>> 766f9035
                 }
             } catch (IOException e) {
                 if (_log.isLoggable(Level.WARNING)) {
@@ -863,15 +823,8 @@
         return new StatusResult<Set<FileInfo>>(isOK, fileset);
     }
 
-<<<<<<< HEAD
-    private boolean expand(Filelist.SegmentBuilder builder, FileInfo directory, FilterRuleConfiguration parentFilterRuleConfiguration)
-    {
-        // assert _isRecursive;
-        assert builder != null;
-=======
     private StatusResult<List<FileInfo>> expand(FileInfo directory, FilterRuleConfiguration parentFilterRuleConfiguration)
     {
->>>>>>> 766f9035
         assert directory != null;
 
         List<FileInfo> fileset = new ArrayList<>();
@@ -888,16 +841,12 @@
                                            "at %s: %s",
                                            directory.path(), e.getMessage()));
             }
-<<<<<<< HEAD
-            return false;
-=======
             isOK = false;
             return new StatusResult<List<FileInfo>>(isOK, fileset);
->>>>>>> 766f9035
 		}
-        boolean filterByRules = localFilterRuleConfiguration.isFilterAvailable();
-
-        // the JVM adds a lot of overhead when doing mostly directory traversals
+		boolean filterByRules = localFilterRuleConfiguration.isFilterAvailable();
+
+		// the JVM adds a lot of overhead when doing mostly directory traversals
         // and reading of file attributes
         try (DirectoryStream<Path> stream =
                 Files.newDirectoryStream(directory.path())) {
@@ -932,24 +881,15 @@
                 byte[] pathNameBytes =
                     _characterEncoder.encodeOrNull(relativePathName);
                 if (pathNameBytes != null) {
-<<<<<<< HEAD
-                    FileInfo fi = new FileInfo(entry, relativePath,
-                                               pathNameBytes, attrs);    // throws IllegalArgumentException but that cannot happen
-=======
                     FileInfo f = new FileInfo(entry, relativePath,
                                               pathNameBytes, attrs);    // throws IllegalArgumentException but that cannot happen
->>>>>>> 766f9035
 
                     // use filter
                     if (filterByRules && localFilterRuleConfiguration.exclude(relativePathName, attrs.isDirectory())) {
                 		continue;
                     }
 
-<<<<<<< HEAD
-                    builder.add(fi);
-=======
                     fileset.add(f);
->>>>>>> 766f9035
                 } else {
                     if (_log.isLoggable(Level.WARNING)) {
                         _log.warning(String.format(
@@ -1003,14 +943,8 @@
                 continue;
             }
 
-<<<<<<< HEAD
-            Filelist.SegmentBuilder builder =
-                new Filelist.SegmentBuilder(directory);
-            boolean isExpandOK = expand(builder, directory, parentFilterRuleConfiguration);
-=======
             StatusResult<List<FileInfo>> expandResult = expand(directory, parentFilterRuleConfiguration);
             boolean isExpandOK = expandResult.isOK();
->>>>>>> 766f9035
             if (!isExpandOK && _log.isLoggable(Level.WARNING)) {
                 _log.warning("initial file list expansion returned an error");
             }
