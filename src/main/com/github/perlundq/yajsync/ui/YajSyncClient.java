--- conflicted
+++ resolved
@@ -258,10 +258,7 @@
     private boolean _isTLS;
     private boolean _isTransferDirs = false;
     private boolean _readStdin = false;
-<<<<<<< HEAD
-=======
     private Path _passwordFile;
->>>>>>> 899c2842
     private PrintStream _out = System.out;
     private PrintStream _err = System.err;
 
