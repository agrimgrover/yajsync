--- conflicted
+++ resolved
@@ -71,10 +71,7 @@
     private InetAddress _address = InetAddress.getLoopbackAddress();
     private ModuleProvider _moduleProvider = ModuleProvider.getDefault();
     private ExecutorService _executor;
-<<<<<<< HEAD
-=======
     private CountDownLatch _isListeningLatch;
->>>>>>> 899c2842
     private PrintStream _out = System.out;
     private PrintStream _err = System.err;
 
@@ -92,14 +89,11 @@
         return this;
     }
 
-<<<<<<< HEAD
-=======
     public YajSyncServer setIsListeningLatch(CountDownLatch isListeningLatch) {
         _isListeningLatch = isListeningLatch;
         return this;
     }
 
->>>>>>> 899c2842
     public void setModuleProvider(ModuleProvider moduleProvider)
     {
         _moduleProvider = moduleProvider;
