/*
 * Parsing of /etc/rsyncd.conf configuration files
 *
 * Copyright (C) 1996-2011 by Andrew Tridgell, Wayne Davison, and others
 * Copyright (C) 2013, 2014 Per Lundqvist
 *
 * This program is free software: you can redistribute it and/or modify
 * it under the terms of the GNU General Public License as published by
 * the Free Software Foundation, either version 3 of the License, or
 * (at your option) any later version.
 *
 * This program is distributed in the hope that it will be useful,
 * but WITHOUT ANY WARRANTY; without even the implied warranty of
 * MERCHANTABILITY or FITNESS FOR A PARTICULAR PURPOSE.  See the
 * GNU General Public License for more details.
 *
 * You should have received a copy of the GNU General Public License
 * along with this program.  If not, see <http://www.gnu.org/licenses/>.
 */
package com.github.perlundq.yajsync.ui;

import java.io.BufferedReader;
import java.io.IOException;
import java.net.InetAddress;
import java.nio.charset.Charset;
import java.nio.file.Files;
import java.nio.file.InvalidPathException;
import java.security.Principal;
import java.util.Collection;
import java.util.LinkedList;
import java.util.List;
import java.util.Map;
import java.util.TreeMap;
import java.util.concurrent.Future;
import java.util.logging.Level;
import java.util.logging.Logger;
import java.util.regex.Matcher;
import java.util.regex.Pattern;

import com.github.perlundq.yajsync.io.CustomFileSystem;
import com.github.perlundq.yajsync.session.Module;
import com.github.perlundq.yajsync.session.ModuleException;
import com.github.perlundq.yajsync.session.ModuleNotFoundException;
import com.github.perlundq.yajsync.session.ModuleProvider;
import com.github.perlundq.yajsync.session.Modules;
import com.github.perlundq.yajsync.session.RestrictedPath;
import com.github.perlundq.yajsync.text.Text;
import com.github.perlundq.yajsync.util.Environment;
import com.github.perlundq.yajsync.util.Option;

public class Configuration implements Modules
{
    @SuppressWarnings("serial")
    private static class IllegalValueException extends Exception {}

    public static class Reader extends ModuleProvider {

        private static final Logger _log =
            Logger.getLogger(Reader.class.getName());
        private static final Pattern keyValuePattern =
            Pattern.compile("^([\\w ]+) *= *(\\S.*)$");
        private static final Pattern modulePattern =
            Pattern.compile("^\\[\\s*([\\w ]+)\\s*\\]$");
        private static final String DEFAULT_CONFIGURATION_FILE_NAME =
            "yajsyncd.conf";
        private static final String MODULE_KEY_COMMENT = "comment";
        private static final String MODULE_KEY_PATH = "path";
        private static final String MODULE_KEY_IS_READABLE = "is_readable";
        private static final String MODULE_KEY_IS_WRITABLE = "is_writable";

        private String _cfgFileName =
            Environment.getServerConfig(DEFAULT_CONFIGURATION_FILE_NAME);

        public Reader() {}

        @Override
        public Configuration newAuthenticated(InetAddress address,
                                              Principal principal)
            throws ModuleException
        {
            return newAnonymous(address);
        }

        @Override
        public Configuration newAnonymous(InetAddress address)
            throws ModuleException
        {
            Map<String, Module> modules = getModules(_cfgFileName);
            Configuration cfg = new Configuration(modules);
            return cfg;
        }

        @Override
        public Collection<Option> options()
        {
            Option.ContinuingHandler handler = new Option.ContinuingHandler() {
                @Override public void handleAndContinue(Option option) {
                    _cfgFileName = (String) option.getValue();
                }
            };
            Option o = Option.newStringOption(Option.Policy.OPTIONAL,
                                              "config", "",
                                              String.format("path to " +
                                                            "configuration " +
                                                            "file (default %s)",
                                                            _cfgFileName),
                                              handler);
            List<Option> options = new LinkedList<>();
            options.add(o);
            return options;
        }

        @Override
        public void close()
        {
            // NOP
        }

        private static Map<String, Module> getModules(String fileName)
            throws ModuleException
        {
            Map<String, Map<String, String>> modules;
            try (BufferedReader reader = Files.newBufferedReader(
                                                   CustomFileSystem.getConfigPath(fileName),
                                                   Charset.defaultCharset())) {
                modules = parse(reader);
            } catch (IOException e) {
                throw new ModuleException(e);
            }

            Map<String, Module> result = new TreeMap<>();

            for (Map.Entry<String, Map<String, String>> keyVal : modules.entrySet()) {

                String moduleName = keyVal.getKey();
                Map<String, String> moduleContent = keyVal.getValue();

                boolean isGlobalModule = moduleName.isEmpty();
                if (isGlobalModule) {
                    continue;                                                   // Not currently used
                }

                String pathValue = moduleContent.get(MODULE_KEY_PATH);
                boolean isValidModule = pathValue != null;
                if (!isValidModule) {
                    if (_log.isLoggable(Level.WARNING)) {
                        _log.warning(String.format("skipping incomplete " +
                                                   "module %s - lacking path",
                                                   moduleName));
                    }
                    continue;
                }

                try {
                    RestrictedPath vp =
<<<<<<< HEAD
                        new RestrictedPath(CustomFileSystem.getPath(moduleName),
=======
                		new RestrictedPath(CustomFileSystem.getPath(moduleName),
>>>>>>> 766f9035
                        		CustomFileSystem.getPath(pathValue));
                    SimpleModule m = new SimpleModule(moduleName, vp);
                    String comment = Text.nullToEmptyStr(moduleContent.get(MODULE_KEY_COMMENT));
                    m._comment = comment;
                    if (moduleContent.containsKey(MODULE_KEY_IS_READABLE)) {
                        boolean isReadable = toBoolean(moduleContent.get(MODULE_KEY_IS_READABLE));
                        m._isReadable = isReadable;
                    }
                    if (moduleContent.containsKey(MODULE_KEY_IS_WRITABLE)) {
                        boolean isWritable = toBoolean(moduleContent.get(MODULE_KEY_IS_WRITABLE));
                        m._isWritable = isWritable;
                    }
                    result.put(moduleName, m);
                } catch (InvalidPathException | IllegalValueException e) {
                    if (_log.isLoggable(Level.WARNING)) {
                        _log.warning(String.format("skipping module %s: %s",
                                                   moduleName, e.getMessage()));
                    }
                }
            }
            return result;
        }

        private static Map<String, Map<String, String>> parse(BufferedReader reader)
            throws IOException
        {
            String prevLine = "";
            Map<String, Map<String, String>> modules = new TreeMap<>();         // { 'moduleName1' : { 'key1' : 'val1', ..., 'keyN' : 'valN'}, ... }
            Map<String, String> currentModule = new TreeMap<>();                // { 'key1' : 'val1', ..., 'keyN' : 'valN'}
            modules.put("", currentModule);                                     // { 'key1' : 'val1', ..., 'keyN' : 'valN'}
            boolean isEOF = false;

            while (!isEOF) {
                String line = reader.readLine();
                isEOF = line == null;
                if (line == null) {
                    line = "";
                }

                String trimmedLine = prevLine + line.trim();                    // prevLine is non-empty only if previous line ended with a backslash
                if (trimmedLine.isEmpty() || isCommentLine(trimmedLine)) {
                    continue;
                }

                if (!Environment.IS_PATH_SEPARATOR_BACK_SLASH &&
                    trimmedLine.endsWith(Text.BACK_SLASH))
                {
                    prevLine = Text.stripLast(trimmedLine);
                } else {
                    prevLine = "";
                }

                Matcher moduleMatcher = modulePattern.matcher(trimmedLine);
                if (moduleMatcher.matches()) {
                    String moduleName = moduleMatcher.group(1).trim();          // TODO: remove consecutive white space in module name
                    currentModule = modules.get(moduleName);
                    if (currentModule == null) {
                        currentModule = new TreeMap<>();
                        modules.put(moduleName, currentModule);
                    }
                } else {
                    Matcher keyValueMatcher =
                        keyValuePattern.matcher(trimmedLine);
                    if (keyValueMatcher.matches()) {
                        String key = keyValueMatcher.group(1).trim();
                        String val = keyValueMatcher.group(2).trim();
                        currentModule.put(key, val);
                    }
                }
            }
            return modules;
        }

        private static boolean isCommentLine(String line)
        {
            return line.startsWith("#") || line.startsWith(";");
        }

        private static boolean toBoolean(String val) throws IllegalValueException
        {
            if (val == null) {
                throw new IllegalValueException();
            } else if (val.equalsIgnoreCase("true") ||
                       val.equalsIgnoreCase("yes")) {
                return true;
            } else if (val.equalsIgnoreCase("false") ||
                       val.equalsIgnoreCase("no")) {
                return false;
            }
            throw new IllegalValueException();
        }
    }

    private static class SimpleModule implements Module {
        private final String _name;
        private final RestrictedPath _restrictedPath;
        private boolean _isReadable = true;
        private boolean _isWritable = false;
        private String _comment = "";

        public SimpleModule(String name, RestrictedPath restrictedPath) {
            assert name != null;
            assert restrictedPath != null;
            _name = name;
            _restrictedPath = restrictedPath;
        }

        @Override
        public String name() {
            return _name;
        }

        @Override
        public RestrictedPath restrictedPath() {
            return _restrictedPath;
        }

        @Override
        public String comment() {
            return _comment;
        }

        @Override
        public boolean isReadable() {
            return _isReadable;
        }

        @Override
        public boolean isWritable() {
            return _isWritable;
        }

		@Override
		public void postProcessing(boolean isOK) {
		}

		@Override
		public void registerFutures(List<Future<Boolean>> futures) {
		}
    }

    private final Map<String, Module> _modules;

    public Configuration(Map<String, Module> modules)
    {
        _modules = modules;
    }

    @Override
    public Module get(String moduleName) throws ModuleException
    {
        Module m = _modules.get(moduleName);
        if (m == null) {
            throw new ModuleNotFoundException(
                String.format("module %s does not exist", moduleName));
        }
        return m;
    }

    @Override
    public Iterable<Module> all()
    {
        return _modules.values();
    }
}<|MERGE_RESOLUTION|>--- conflicted
+++ resolved
@@ -153,11 +153,7 @@
 
                 try {
                     RestrictedPath vp =
-<<<<<<< HEAD
-                        new RestrictedPath(CustomFileSystem.getPath(moduleName),
-=======
                 		new RestrictedPath(CustomFileSystem.getPath(moduleName),
->>>>>>> 766f9035
                         		CustomFileSystem.getPath(pathValue));
                     SimpleModule m = new SimpleModule(moduleName, vp);
                     String comment = Text.nullToEmptyStr(moduleContent.get(MODULE_KEY_COMMENT));
