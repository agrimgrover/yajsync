--- conflicted
+++ resolved
@@ -31,10 +31,7 @@
 
     public static abstract class ContinuingHandler implements Handler
     {
-<<<<<<< HEAD
-=======
         @Override
->>>>>>> 899c2842
         public ArgumentParser.Status handle(Option option)
             throws ArgumentParsingError
         {
@@ -107,8 +104,6 @@
                           handler);
     }
 
-<<<<<<< HEAD
-=======
     public static Option newPathOption(Policy policy,
                                        String longName, String shortName,
                                        String shortHelp, Handler handler)
@@ -117,7 +112,6 @@
                           handler);
     }
 
->>>>>>> 899c2842
     public static Option newHelpOption(Handler handler)
     {
         return Option.newWithoutArgument(Option.Policy.OPTIONAL,
