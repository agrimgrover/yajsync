--- conflicted
+++ resolved
@@ -34,7 +34,6 @@
 import org.junit.Test;
 import org.junit.rules.TemporaryFolder;
 
-import com.github.perlundq.yajsync.filelist.Group;
 import com.github.perlundq.yajsync.filelist.RsyncFileAttributes;
 import com.github.perlundq.yajsync.filelist.User;
 import com.github.perlundq.yajsync.security.RsyncAuthContext;
@@ -160,15 +159,10 @@
         return true;
     }
 
-<<<<<<< HEAD
     public static boolean isFileSameOwner(RsyncFileAttributes leftAttrs,
                                           RsyncFileAttributes rightAttrs)
-=======
-    public static boolean isFileSameOwnerAndGroup(RsyncFileAttributes leftAttrs,
-                                                  RsyncFileAttributes rightAttrs)
->>>>>>> 35990062
-    {
-        return leftAttrs.user().equals(rightAttrs.user()) && leftAttrs.group().equals(rightAttrs.group());
+    {
+        return leftAttrs.user().equals(rightAttrs.user());
     }
 
     public static boolean isDirectory(Path path)
@@ -737,27 +731,20 @@
     }
 
     @Test
-    public void testClientCopyPreserveOwnerAndGroup() throws IOException
-    {
-<<<<<<< HEAD
+    public void testClientCopyPreserveUid() throws IOException
+    {
         if (!User.whoami().equals(User.root())) {
             return;
         }
-=======
-       if (!User.root().name().equals(User.whoami().name())) {
-           fail("owner/group test has to be run as root");
-       }
->>>>>>> 35990062
-
-       Path src = _tempDir.newFolder().toPath();
+
+        Path src = _tempDir.newFolder().toPath();
         Path dst = Paths.get(src.toString() + ".dst");
 
         Path srcDir = src.resolve("dir");
         Path srcFile = srcDir.resolve("file");
         Files.createDirectory(srcDir);
         FileUtil.writeToFiles(1, srcFile);
-        FileOps.setOwner(srcFile, User.nobody());
-        FileOps.setGroup(srcFile, Group.nobody());
+        FileOps.setUserId(srcFile, User.nobody().id());
 
         Files.createDirectory(dst);
         Path copyOfSrc = dst.resolve(src.getFileName());
@@ -767,55 +754,14 @@
         Files.createDirectory(dstDir);
         FileUtil.writeToFiles(1, dstFile);
 
-        ReturnStatus status = fileCopy(src, dst, "--recursive", "--owner", "--group");
+        ReturnStatus status = fileCopy(src, dst, "--recursive", "--owner",
+                                       "--numeric-ids");
 
         assertTrue(status.rc == 0);
         assertTrue(FileUtil.isDirectory(dst));
         assertTrue(FileUtil.isDirectoriesIdentical(src, copyOfSrc));
-        assertTrue(FileUtil.isFileSameOwnerAndGroup(RsyncFileAttributes.stat(srcFile), RsyncFileAttributes.stat(dstFile)));
-    }
-
-    @Test
-    public void testClientCopyPreserveUidAndGid() throws IOException
-    {
-       if (!User.root().name().equals(User.whoami().name())) {
-           fail("owner/group test has to be run as root");
-       }
-
-       Path src = _tempDir.newFolder().toPath();
-        Path dst = Paths.get(src.toString() + ".dst");
-
-        Path srcDir = src.resolve("dir");
-        Path srcFile = srcDir.resolve("file");
-        Files.createDirectory(srcDir);
-        FileUtil.writeToFiles(1, srcFile);
-        FileOps.setUserId(srcFile, User.nobody().id());
-        FileOps.setGroupId(srcFile, Group.nobody().id());
-
-        Files.createDirectory(dst);
-        Path copyOfSrc = dst.resolve(src.getFileName());
-        Files.createDirectory(copyOfSrc);
-        Path dstDir = copyOfSrc.resolve("dir");
-        Path dstFile = dstDir.resolve("file");
-        Files.createDirectory(dstDir);
-        FileUtil.writeToFiles(1, dstFile);
-
-<<<<<<< HEAD
-        ReturnStatus status = fileCopy(src, dst, "--recursive", "--owner",
-                                       "--numeric-ids");
-=======
-        ReturnStatus status = fileCopy(src, dst, "--recursive", "--owner", "--group", "--numeric-ids");
->>>>>>> 35990062
-
-        assertTrue(status.rc == 0);
-        assertTrue(FileUtil.isDirectory(dst));
-        assertTrue(FileUtil.isDirectoriesIdentical(src, copyOfSrc));
-<<<<<<< HEAD
         assertTrue(FileUtil.isFileSameOwner(RsyncFileAttributes.stat(srcFile),
                                             RsyncFileAttributes.stat(dstFile)));
-=======
-        assertTrue(FileUtil.isFileSameOwnerAndGroup(RsyncFileAttributes.stat(srcFile), RsyncFileAttributes.stat(dstFile)));
->>>>>>> 35990062
     }
 
     @Test(timeout=100)
